extern crate cgmath;
#[macro_use]
extern crate glium;
extern crate image;
extern crate libc;
#[macro_use]
extern crate log;
extern crate mint;

pub mod config;
mod mesh;
mod fxaa;

use config::Config;
use libc::c_char;
use std::error::Error;
use std::ffi::CStr;
use std::fs::File;
use std::{io, panic, slice, thread, time};
//use cgmath::EuclideanSpace;
use glium::glutin::dpi::PhysicalSize;
use glium::glutin::event_loop::{ControlFlow, EventLoop};
use glium::{glutin, CapabilitiesSource, Surface};
use mesh::Mesh;

#[cfg(target_os = "linux")]
use glium::glutin::platform::unix::{EventLoopExtUnix, HeadlessContextExt};
#[cfg(target_os = "linux")]
use std::env;

#[cfg(target_os = "windows")]
use glium::glutin::platform::windows::EventLoopExtWindows;

// TODO: Move this stuff to config module
const CAM_FOV_DEG: f32 = 30.0;
//const CAM_POSITION: cgmath::Point3<f32> = cgmath::Point3 {x: 2.0, y: -4.0, z: 2.0};

fn print_matrix(m: [[f32; 4]; 4]) {
    for i in 0..4 {
        debug!(
            "{:.3}\t{:.3}\t{:.3}\t{:.3}",
            m[i][0], m[i][1], m[i][2], m[i][3]
        );
    }
    debug!("");
}

fn print_context_info(display: &glium::backend::Context) {
    // Print context information
    info!("GL Version:   {:?}", display.get_opengl_version());
    info!("GL Version:   {}", display.get_opengl_version_string());
    info!("GLSL Version: {:?}", display.get_supported_glsl_version());
    info!("Vendor:       {}", display.get_opengl_vendor_string());
    info!("Renderer      {}", display.get_opengl_renderer_string());
    info!("Free GPU Mem: {:?}", display.get_free_video_memory());
    info!(
        "Depth Bits:   {:?}\n",
        display.get_capabilities().depth_bits
    );
}

fn create_normal_display(
    config: &Config,
) -> Result<(glium::Display, EventLoop<()>), Box<dyn Error>> {
    let event_loop = EventLoop::new();
    let window_dim = PhysicalSize::new(config.width, config.height);
    let window = glutin::window::WindowBuilder::new()
        .with_title("stl-thumb")
        .with_inner_size(window_dim)
        .with_min_inner_size(window_dim)
        .with_max_inner_size(window_dim)
        .with_visible(config.visible);
    let cb = glutin::ContextBuilder::new().with_depth_buffer(24);
    //.with_multisampling(8);
    //.with_gl(glutin::GlRequest::Specific(glutin::Api::OpenGlEs, (2, 0)));
    let display = glium::Display::new(window, cb, &event_loop)?;
    print_context_info(&display);
    Ok((display, event_loop))
}

#[cfg(not(target_os = "linux"))]
fn create_headless_display(config: &Config) -> Result<glium::HeadlessRenderer, Box<dyn Error>> {
    let event_loop: EventLoop<()> = EventLoop::new_any_thread();
    let size = PhysicalSize::new(config.width, config.height);
    let cb = glutin::ContextBuilder::new();
    let context = cb.build_headless(&event_loop, size)?;

    let context = unsafe { context.treat_as_current() };
    let display = glium::backend::glutin::headless::Headless::new(context)?;
    print_context_info(&display);
    Ok(display)
}

#[cfg(target_os = "linux")]
fn create_headless_display(config: &Config) -> Result<glium::HeadlessRenderer, Box<dyn Error>> {
    let size = PhysicalSize::new(config.width, config.height);
    let cb = glutin::ContextBuilder::new();
    let context: glium::glutin::Context<glium::glutin::NotCurrent>;

    // Linux requires an elaborate chain of attempts and fallbacks to find the ideal type of opengl context.

    // If there is no X server or Wayland, creating the event loop will fail first.
    // If this happens we catch the panic and fall back to osmesa software rendering, which doesn't require an event loop.
    let event_loop_result: Result<EventLoop<()>, _> =
        panic::catch_unwind(|| EventLoop::new_any_thread());

    match event_loop_result {
        Ok(event_loop) => {
            context = {
                // Try surfaceless, headless, and osmesa in that order
                // This is the procedure recommended in
                // https://github.com/rust-windowing/glutin/blob/bab33a84dfb094ff65c059400bed7993434638e2/glutin_examples/examples/headless.rs
                match cb.clone().build_surfaceless(&event_loop) {
                    Ok(c) => c,
                    Err(e) => {
                        warn!("Unable to create surfaceless GL context. Trying headless instead. Reason: {:?}", e);
                        match cb.clone().build_headless(&event_loop, size) {
                            Ok(c) => c,
                            Err(e) => {
                                warn!("Unable to create headless GL context. Trying osmesa software renderer instead. Reason: {:?}", e);
                                cb.build_osmesa(size)?
                            }
                        }
                    }
                }
            };
        }
        Err(e) => {
            warn!(
                "No Wayland or X server. Falling back to osmesa software rendering. Reason {:?}",
                e
            );
            context = cb.build_osmesa(size)?;
        }
    };

    let context = unsafe { context.treat_as_current() };
    let display = glium::backend::glutin::headless::Headless::new(context)?;
    print_context_info(&display);
    Ok(display)
}

fn render_pipeline<F>(
    display: &F,
    config: &Config,
    mesh: &Mesh,
    framebuffer: &mut glium::framebuffer::SimpleFrameBuffer,
    texture: &glium::Texture2d,
) -> image::DynamicImage
where
    F: glium::backend::Facade,
{
    // Graphics Stuff
    // ==============

    let params = glium::DrawParameters {
        depth: glium::Depth {
            test: glium::draw_parameters::DepthTest::IfLess,
            write: true,
            ..Default::default()
        },
        backface_culling: glium::draw_parameters::BackfaceCullingMode::CullClockwise,
        ..Default::default()
    };

    // Load and compile shaders
    // ------------------------

    let vertex_shader_src = include_str!("shaders/model.vert");
    let pixel_shader_src = include_str!("shaders/model.frag");

    // TODO: Cache program binary
    let program = glium::Program::from_source(display, &vertex_shader_src, &pixel_shader_src, None);
    let program = match program {
        Ok(p) => p,
        Err(glium::CompilationError(err, _)) => {
            error!("{}", err);
            panic!("Compiling shaders");
        }
        Err(err) => panic!("{}", err),
    };

    // Send mesh data to GPU
    // ---------------------

    let vertex_buf = glium::VertexBuffer::new(display, &mesh.vertices).unwrap();
    let normal_buf = glium::VertexBuffer::new(display, &mesh.normals).unwrap();
    // Can use NoIndices here because STLs are dumb
    let indices = glium::index::NoIndices(glium::index::PrimitiveType::TrianglesList);

    // Setup uniforms
    // --------------

    // Transformation matrix (positions, scales and rotates model)
    let transform_matrix = mesh.scale_and_center();

    // View matrix (convert to positions relative to camera)
    //let view_matrix = cgmath::Matrix4::look_at(CAM_POSITION, cgmath::Point3::origin(), cgmath::Vector3::unit_z());
    // These are precomputed values calculated usint the line above. We don't need to do this every time since they never change.
    // In the future it may be better to doe this automatically using const fn or something.
    let view_matrix = cgmath::Matrix4 {
        x: cgmath::Vector4 {
            x: 0.894,
            y: -0.183,
            z: 0.408,
            w: 0.000,
        },
        y: cgmath::Vector4 {
            x: 0.447,
            y: 0.365,
            z: -0.816,
            w: 0.000,
        },
        z: cgmath::Vector4 {
            x: 0.000,
            y: 0.913,
            z: 0.408,
            w: 0.000,
        },
        w: cgmath::Vector4 {
            x: 0.000,
            y: 0.000,
            z: -4.899,
            w: 1.000,
        },
    };
    debug!("View:");
    print_matrix(view_matrix.into());

    // Perspective matrix (give illusion of depth)
    let perspective_matrix = cgmath::perspective(
        cgmath::Deg(CAM_FOV_DEG),
        config.width as f32 / config.height as f32,
        0.1,
        1024.0,
    );
    debug!("Perspective:");
    print_matrix(perspective_matrix.into());

    // Direction of light source
    //let light_dir = [-1.4, 0.4, -0.7f32];
    let light_dir = [-1.1, 0.4, 1.0f32];

    let uniforms = uniform! {
        //model: Into::<[[f32; 4]; 4]>::into(transform_matrix),
        //view: Into::<[[f32; 4]; 4]>::into(view_matrix),
        modelview: Into::<[[f32; 4]; 4]>::into(view_matrix * transform_matrix),
        perspective: Into::<[[f32; 4]; 4]>::into(perspective_matrix),
        u_light: light_dir,
        ambient_color: config.material.ambient,
        diffuse_color: config.material.diffuse,
        specular_color: config.material.specular,
    };

    // Draw
    // ----

<<<<<<< HEAD
    // Create off screen texture to render to
    let texture = glium::Texture2d::empty(&display, config.width, config.height).unwrap();
    let depthtexture = glium::texture::DepthTexture2d::empty(&display, config.width, config.height).unwrap();
    let mut framebuffer = glium::framebuffer::SimpleFrameBuffer::with_depth_buffer(&display, &texture, &depthtexture).unwrap();

    // Create FXAA system
    let fxaa = fxaa::FxaaSystem::new(&display);

    fxaa::draw(&fxaa, &mut framebuffer, true, |target| {
        // Fills background color and clears depth buffer
        target.clear_color_and_depth(BACKGROUND_COLOR, 1.0);
        target.draw((&vertex_buf, &normal_buf), &indices, &program, &uniforms, &params)
            .unwrap();
        // TODO: Shadows
    });
=======
    // Fills background color and clears depth buffer
    framebuffer.clear_color_and_depth(config.background, 1.0);
    framebuffer
        .draw(
            (&vertex_buf, &normal_buf),
            &indices,
            &program,
            &uniforms,
            &params,
        )
        .unwrap();
    // TODO: Antialiasing
    // TODO: Shadows
>>>>>>> 12214d9b

    // Convert Image
    // =============

    let pixels: glium::texture::RawImage2d<u8> = texture.read();
    let img = image::ImageBuffer::from_raw(config.width, config.height, pixels.data.into_owned())
        .unwrap();
    let img = image::DynamicImage::ImageRgba8(img).flipv();

    img
}

pub fn render_to_window(config: Config) -> Result<(), Box<dyn Error>> {
    // Get geometry from STL file
    // =========================
    let stl_file = File::open(&config.stl_filename)?;
    let mesh = Mesh::from_stl(stl_file)?;

    // Create GL context
    // =================
    let (display, event_loop) = create_normal_display(&config)?;

    let sleep_time = time::Duration::from_millis(10);

    let texture = glium::Texture2d::empty(&display, config.width, config.height).unwrap();
    let depthtexture =
        glium::texture::DepthTexture2d::empty(&display, config.width, config.height).unwrap();

    event_loop.run(move |ev, _, control_flow| {
        *control_flow =
            glutin::event_loop::ControlFlow::WaitUntil(std::time::Instant::now() + sleep_time);
        let mut framebuffer = glium::framebuffer::SimpleFrameBuffer::with_depth_buffer(
            &display,
            &texture,
            &depthtexture,
        )
        .unwrap();

        match ev {
            glutin::event::Event::WindowEvent { event, .. }
                if event == glutin::event::WindowEvent::CloseRequested =>
            {
                *control_flow = ControlFlow::Exit;
                return;
            }
            glutin::event::Event::NewEvents(cause) if cause == glutin::event::StartCause::Init => {
                render_pipeline(&display, &config, &mesh, &mut framebuffer, &texture);
            }
            _ => (),
        }

        let target = display.draw();
        target.blit_from_simple_framebuffer(
            &framebuffer,
            &glium::Rect {
                left: 0,
                bottom: 0,
                width: config.width,
                height: config.height,
            },
            &glium::BlitTarget {
                left: 0,
                bottom: 0,
                width: config.width as i32,
                height: config.height as i32,
            },
            glium::uniforms::MagnifySamplerFilter::Nearest,
        );
        target.finish().unwrap();
    });
}

pub fn render_to_image(config: &Config) -> Result<image::DynamicImage, Box<dyn Error>> {
    // Get geometry from STL file
    // =========================
    // TODO: Add support for URIs instead of plain file names
    // https://developer.gnome.org/integration-guide/stable/thumbnailer.html.en
    let stl_file = File::open(&config.stl_filename)?;
    let mesh = Mesh::from_stl(stl_file)?;

    let img: image::DynamicImage;

    // Create GL context
    // =================
    // 1. If not visible create a headless context.
    // 2. If headless context creation fails, create a normal context with a hidden window.
    match create_headless_display(&config) {
        Ok(display) => {
            let texture = glium::Texture2d::empty(&display, config.width, config.height).unwrap();
            let depthtexture =
                glium::texture::DepthTexture2d::empty(&display, config.width, config.height)
                    .unwrap();
            let mut framebuffer = glium::framebuffer::SimpleFrameBuffer::with_depth_buffer(
                &display,
                &texture,
                &depthtexture,
            )
            .unwrap();
            img = render_pipeline(&display, &config, &mesh, &mut framebuffer, &texture);
        }
        Err(e) => {
            warn!(
                "Unable to create headless GL context. Trying hidden window instead. Reason: {:?}",
                e
            );
            let (display, _) = create_normal_display(&config)?;
            let texture = glium::Texture2d::empty(&display, config.width, config.height).unwrap();
            let depthtexture =
                glium::texture::DepthTexture2d::empty(&display, config.width, config.height)
                    .unwrap();
            let mut framebuffer = glium::framebuffer::SimpleFrameBuffer::with_depth_buffer(
                &display,
                &texture,
                &depthtexture,
            )
            .unwrap();
            img = render_pipeline(&display, &config, &mesh, &mut framebuffer, &texture);
        }
    };

    Ok(img)
}

pub fn render_to_file(config: &Config) -> Result<(), Box<dyn Error>> {
    let img = render_to_image(&config)?;

    // Choose output
    // Write to stdout if user did not specify a file
    let mut output: Box<dyn io::Write> = match config.img_filename {
        Some(ref x) => Box::new(std::fs::File::create(&x).unwrap()),
        None => Box::new(io::stdout()),
    };

    // write_to() requires a seekable writer for performance reasons.
    // So we create an in-memory buffer and then dump that to the output.
    // I wonder if it would be better to use std::io::BufWriter for writing files instead.
    let mut buff: Vec<u8> = Vec::new();
    let mut cursor = io::Cursor::new(&mut buff);

    // Encode image with format
    img.write_to(&mut cursor, config.format.to_owned())?;

    output.write_all(&buff)?;
    output.flush()?;

    Ok(())
}

/// Allows utilizing `stl-thumb` from C-like languages
///
/// This function renders an image of the file `stl_filename_c` and stores it into the buffer `buf_ptr`.
///
/// You must provide a memory buffer large enough to store the image. Images are written in 8-bit RGBA format,
/// so the buffer must be at least `width`*`height`*4 bytes in size. `stl_filename_c` is a pointer to a C string with
/// the file path.
///
/// Returns `true` if succesful and `false` if unsuccesful.
///
/// # Example in C
/// ```c
/// const char* stl_filename_c = "3DBenchy.stl";
/// int width = 256;
/// int height = 256;
///
/// int img_size = width * height * 4;
/// buf_ptr = (uchar *) malloc(img_size);
///
/// render_to_buffer(buf_ptr, width, height, stl_filename_c);
/// ```
#[no_mangle]
pub extern "C" fn render_to_buffer(
    buf_ptr: *mut u8,
    width: u32,
    height: u32,
    stl_filename_c: *const c_char,
) -> bool {
    // Workaround for issues with OpenGL 3.1 on Mesa 18.3
    #[cfg(target_os = "linux")]
    env::set_var("MESA_GL_VERSION_OVERRIDE", "2.1");

    // Check that the buffer pointer is valid
    if buf_ptr.is_null() {
        error!("Image buffer pointer is null");
        return false;
    };
    let buf_size = (width * height * 4) as usize;
    let buf = unsafe { slice::from_raw_parts_mut(buf_ptr, buf_size) };

    // Check validity of provided file path string
    let stl_filename_cstr = unsafe {
        if stl_filename_c.is_null() {
            error!("STL file path pointer is null");
            return false;
        }
        CStr::from_ptr(stl_filename_c)
    };
    let stl_filename_str = match stl_filename_cstr.to_str() {
        Ok(s) => s,
        Err(_) => {
            error!("Invalid STL file path {:?}", stl_filename_cstr);
            return false;
        }
    };

    // Setup configuration for the renderer
    let config = Config {
        stl_filename: stl_filename_str.to_string(),
        width: width,
        height: height,
        ..Default::default()
    };

    // Render

    // Run renderer in seperate thread so OpenGL problems do not crash caller
    let render_thread = thread::spawn(move || render_to_image(&config).unwrap());

    let img = match render_thread.join() {
        Ok(s) => s,
        Err(e) => {
            error!("Application error: {:?}", e);
            return false;
        }
    };

    // Copy image to output buffer
    match img.as_rgba8() {
        Some(s) => buf.copy_from_slice(s),
        None => {
            error!("Unable to get image");
            return false;
        }
    }

    true
}

// TODO: Move tests to their own file
#[cfg(test)]
mod tests {
    use super::*;
    use std::fs;
    use std::io::ErrorKind;

    #[test]
    fn cube() {
        let img_filename = "cube.png".to_string();
        let config = Config {
            stl_filename: "test_data/cube.stl".to_string(),
            img_filename: Some(img_filename.clone()),
            format: image::ImageOutputFormat::Png,
            ..Default::default()
        };

        match fs::remove_file(&img_filename) {
            Ok(_) => (),
            Err(ref error) if error.kind() == ErrorKind::NotFound => (),
            Err(_) => {
                panic!("Couldn't clean files before testing");
            }
        }

        render_to_file(&config).expect("Error in render function");

        let size = fs::metadata(img_filename).expect("No file created").len();

        assert_ne!(0, size);
    }
}<|MERGE_RESOLUTION|>--- conflicted
+++ resolved
@@ -255,12 +255,6 @@
     // Draw
     // ----
 
-<<<<<<< HEAD
-    // Create off screen texture to render to
-    let texture = glium::Texture2d::empty(&display, config.width, config.height).unwrap();
-    let depthtexture = glium::texture::DepthTexture2d::empty(&display, config.width, config.height).unwrap();
-    let mut framebuffer = glium::framebuffer::SimpleFrameBuffer::with_depth_buffer(&display, &texture, &depthtexture).unwrap();
-
     // Create FXAA system
     let fxaa = fxaa::FxaaSystem::new(&display);
 
@@ -271,21 +265,20 @@
             .unwrap();
         // TODO: Shadows
     });
-=======
+
     // Fills background color and clears depth buffer
-    framebuffer.clear_color_and_depth(config.background, 1.0);
-    framebuffer
-        .draw(
-            (&vertex_buf, &normal_buf),
-            &indices,
-            &program,
-            &uniforms,
-            &params,
-        )
-        .unwrap();
+    //framebuffer.clear_color_and_depth(config.background, 1.0);
+    //framebuffer
+    //    .draw(
+    //        (&vertex_buf, &normal_buf),
+    //        &indices,
+    //        &program,
+    //        &uniforms,
+    //        &params,
+    //    )
+    //    .unwrap();
     // TODO: Antialiasing
     // TODO: Shadows
->>>>>>> 12214d9b
 
     // Convert Image
     // =============
